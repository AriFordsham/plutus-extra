{-# LANGUAGE PolyKinds #-}
{-# LANGUAGE RankNTypes #-}

{- | This module provides additional functions for testing Plutus contracts using
 'Plutus.Trace.Emulator.EmulatorTrace' monad.
-}
module Plutus.Contract.Test.Extra (
  walletFundsChangeWithAccumState,
  walletFundsExactChangeWithAccumState,
  valueAtComputedAddress,
  dataAtComputedAddress,
  dataAtComputedAddressWithState,
  valueAtComputedAddressWithState,
  utxoAtComputedAddressWithState,
) where

--------------------------------------------------------------------------------

import Control.Foldl qualified as L

--------------------------------------------------------------------------------

import Control.Arrow ((>>>))
import Control.Lens (at, view, (^.))
import Control.Monad (unless)
import Control.Monad.Freer (Eff, Member)
import Control.Monad.Freer.Error (Error)
import Control.Monad.Freer.Reader (ask)
import Control.Monad.Freer.Writer (Writer, tell)
import Data.Foldable (fold)
import Data.Kind (Type)
import Data.List (foldl')
import Data.Map qualified as Map
import Data.Maybe (mapMaybe)
import Data.Row (Row)
<<<<<<< HEAD
import Data.Text.Prettyprint.Doc (Doc, Pretty, align, colon, indent, pretty, viaShow, vsep, (<+>))
=======
>>>>>>> a61227b1
import Data.Void (Void)
import Prettyprinter (
  Doc,
  Pretty,
  align,
  colon,
  indent,
  pretty,
  viaShow,
  vsep,
  (<+>),
 )
import Prelude

--------------------------------------------------------------------------------

import Ledger qualified
import Ledger.Ada qualified as Ada
import Ledger.AddressMap (UtxoMap)
import Ledger.AddressMap qualified as AM
import Plutus.Contract.Test (TracePredicate)
import Plutus.Contract.Trace (InitialDistribution, Wallet)
import Plutus.Contract.Types (IsContract (toContract))
import Plutus.Trace.Emulator (ContractInstanceTag)
import PlutusTx (FromData (fromBuiltinData))
import PlutusTx.Prelude qualified as P
import Wallet.Emulator.Chain (ChainEvent (..))
import Wallet.Emulator.Folds (postMapM)
import Wallet.Emulator.Folds qualified as Folds

--------------------------------------------------------------------------------

{- | Check that the funds in the wallet have changed by the given amount, exluding fees.

 @since 0.3.0.0
-}
walletFundsChangeWithAccumState ::
  forall
    (w :: Type)
    (s :: Row Type)
    (e :: Type)
    (a :: Type)
    (contract :: Type -> Row Type -> Type -> Type -> Type).
  ( Monoid w
  , Show w
  , IsContract contract
  ) =>
  -- | The 'IsContract' code
  contract w s e a ->
  -- | The 'ContractInstanceTag', acquired inside the
  -- 'Plutus.Trace.Emulator.EmulatorTrace'
  ContractInstanceTag ->
  -- | The 'Plutus.Contract.Trace.Wallet' running the contract
  Wallet ->
  -- | The function computing final 'Ledger.Value' held by the contract
  (w -> Ledger.Value) ->
  TracePredicate
walletFundsChangeWithAccumState = walletFundsChangeWithAccumStateImpl False

{- | Check that the funds in the wallet have changed by the given amount, including fees.
 This functions allows us to peek into the accumulated state, and make decisions about the
 expected value based on that.

 @since 0.3.0.0
-}
walletFundsExactChangeWithAccumState ::
  forall
    (w :: Type)
    (s :: Row Type)
    (e :: Type)
    (a :: Type)
    (contract :: Type -> Row Type -> Type -> Type -> Type).
  ( Monoid w
  , Show w
  , IsContract contract
  ) =>
  -- | The 'IsContract' code
  contract w s e a ->
  -- | The 'ContractInstanceTag', acquired inside the
  -- 'Plutus.Trace.Emulator.EmulatorTrace'
  ContractInstanceTag ->
  -- | The 'Plutus.Contract.Trace.Wallet' running the contract
  Wallet ->
  -- | The function computing final 'Ledger.Value' held by the contract
  (w -> Ledger.Value) ->
  TracePredicate
walletFundsExactChangeWithAccumState = walletFundsChangeWithAccumStateImpl True

{- | Internal implementation for fund checking
 Combining the implementations of walletFundsChangeImpl and assertAccumState functions

  @since 0.3.0.0
-}
walletFundsChangeWithAccumStateImpl ::
  forall
    (w :: Type)
    (s :: Row Type)
    (e :: Type)
    (a :: Type)
    (contract :: Type -> Row Type -> Type -> Type -> Type).
  ( Monoid w
  , Show w
  , IsContract contract
  ) =>
  -- | Is the computed 'Ledger.Value' takes fees into account
  Bool ->
  -- | The 'IsContract' code
  contract w s e a ->
  -- | The 'ContractInstanceTag', acquired inside the
  -- 'Plutus.Trace.Emulator.EmulatorTrace'
  ContractInstanceTag ->
  -- | The 'Plutus.Contract.Trace.Wallet' running the contract
  Wallet ->
  -- | The function computing final 'Ledger.Value' held by the contract
  (w -> Ledger.Value) ->
  TracePredicate
walletFundsChangeWithAccumStateImpl exact contract inst wallet toDlt =
  flip
    Folds.postMapM
    ( (,,) <$> L.generalize (Folds.walletFunds wallet)
        <*> L.generalize (Folds.walletFees wallet)
        <*> Folds.instanceAccumState (toContract contract) inst
    )
    $ \(finalValue', fees, w) -> do
      dist <- ask @InitialDistribution
      let dlt = toDlt w
          initialValue = fold (dist ^. at wallet)
          finalValue = finalValue' P.+ if exact then mempty else fees
          result = initialValue P.+ dlt == finalValue
      unless result $ do
        tell @(Doc Void) $
          vsep $
            [ "Expected funds of" <+> pretty wallet <+> "to change by"
            , " " <+> viaShow dlt
            ]
              ++ [ "  (excluding" <+> viaShow (Ada.getLovelace (Ada.fromValue fees))
                  <+> "lovelace in fees)"
                 | not exact
                 ]
              ++ ( if initialValue == finalValue
                    then ["but they did not change"]
                    else ["but they changed by", " " <+> viaShow (finalValue P.- initialValue)]
                 )
              ++ [ "with accumulated state of" <+> pretty inst <> colon
                 , indent 2 (viaShow w)
                 ]
      pure result

data CheckedState = CheckedState
  { checkedAddress :: Ledger.Address
  , checkedData :: [CheckedData]
  }

data CheckedData where
  CheckedDatas :: UtxoMap -> CheckedData
  CheckedValue :: Ledger.Value -> CheckedData
  CheckedUtxos :: UtxoMap -> CheckedData
  CheckedWriter :: forall w. Pretty w => w -> CheckedData

instance Pretty CheckedState where
  pretty (CheckedState address datas) =
    "At the address" <+> pretty address <+> ":"
      <+> align (vsep $ map pretty datas)

instance Pretty CheckedData where
  pretty (CheckedDatas utxos) =
    "Data was"
      <+> foldMap (foldMap pretty . Ledger.txData . Ledger.txOutTxTx) utxos
  pretty (CheckedValue value) =
    "Funds was"
      <+> pretty value
  pretty (CheckedUtxos utxos) =
    "UTxO was"
      <+> foldMap viaShow utxos
  pretty (CheckedWriter w) =
    "Contract writer data was"
      <+> pretty w

{- | Check that the funds at a computed address meet some condition.
 The address is computed using data acquired from contract's writer instance.

  @since 1.1
-}
valueAtComputedAddress ::
  forall
    (w :: Type)
    (s :: Row Type)
    (e :: Type)
    (a :: Type)
    (contract :: Type -> Row Type -> Type -> Type -> Type).
  ( Monoid w
  , IsContract contract
  ) =>
  -- | The 'IsContract' code
  contract w s e a ->
  -- | The 'ContractInstanceTag', acquired inside the
  -- 'Plutus.Trace.Emulator.EmulatorTrace'
  ContractInstanceTag ->
  -- | The function computing 'Ledger.Address'
  (w -> Maybe Ledger.Address) ->
  -- | The 'Ledger.Value' predicate
  (Ledger.Value -> Bool) ->
  TracePredicate
valueAtComputedAddress contract inst addressGetter check =
  utxoAtComputedAddress contract inst addressGetter $ \_ addr utxoMap ->
    let value = foldMap (Ledger.txOutValue . Ledger.txOutTxOut) utxoMap
     in showStateIfFailAndReturn
          [CheckedValue value]
          addr
          (check value)

{- | Check that the funds at a computed address
 and data aquired from contract's writer instance meet some condition.
 The address is computed using data acquired from contract's writer instance.

  @since 2.2
-}
valueAtComputedAddressWithState ::
  forall
    (w :: Type)
    (s :: Row Type)
    (e :: Type)
    (a :: Type)
    (contract :: Type -> Row Type -> Type -> Type -> Type).
  ( Monoid w
  , Pretty w
  , IsContract contract
  ) =>
  -- | The 'IsContract' code
  contract w s e a ->
  -- | The 'ContractInstanceTag', acquired inside the
  -- 'Plutus.Trace.Emulator.EmulatorTrace'
  ContractInstanceTag ->
  -- | The function computing 'Ledger.Address'
  (w -> Maybe Ledger.Address) ->
  -- | The @datum@ predicate
  (w -> Ledger.Value -> Bool) ->
  TracePredicate
valueAtComputedAddressWithState contract inst addressGetter check =
  utxoAtComputedAddress contract inst addressGetter $ \w addr utxoMap ->
    let value = foldMap (Ledger.txOutValue . Ledger.txOutTxOut) utxoMap
     in showStateIfFailAndReturn
          [CheckedValue value, CheckedWriter w]
          addr
          (check w value)

{- | Check that the datum at a computed address meet some condition.
 The address is computed using data acquired from contract's writer instance.

  @since 1.1
-}
dataAtComputedAddress ::
  forall
    (datum :: Type)
    (w :: Type)
    (s :: Row Type)
    (e :: Type)
    (a :: Type)
    (contract :: Type -> Row Type -> Type -> Type -> Type).
  ( FromData datum
  , Monoid w
  , IsContract contract
  ) =>
  -- | The 'IsContract' code
  contract w s e a ->
  -- | The 'ContractInstanceTag', acquired inside the
  -- 'Plutus.Trace.Emulator.EmulatorTrace'
  ContractInstanceTag ->
  -- | The function computing 'Ledger.Address'
  (w -> Maybe Ledger.Address) ->
  -- | The @datum@ predicate
  (datum -> Bool) ->
  TracePredicate
dataAtComputedAddress contract inst addressGetter check =
  utxoAtComputedAddress contract inst addressGetter $ \_ addr utxoMap ->
    let datums = mapMaybe (uncurry $ getTxOutDatum @datum) $ Map.toList utxoMap
     in showStateIfFailAndReturn
          [CheckedDatas utxoMap]
          addr
          (any check datums)

{- | Check that the datum at a computed address
 and data aquired from contract's writer instance meet some condition.
 The address is computed using data acquired from contract's writer instance.

  @since 2.1
-}
dataAtComputedAddressWithState ::
  forall
    (datum :: Type)
    (w :: Type)
    (s :: Row Type)
    (e :: Type)
    (a :: Type)
    (contract :: Type -> Row Type -> Type -> Type -> Type).
  ( FromData datum
  , Monoid w
  , Pretty w
  , IsContract contract
  ) =>
  -- | The 'IsContract' code
  contract w s e a ->
  -- | The 'ContractInstanceTag', acquired inside the
  -- 'Plutus.Trace.Emulator.EmulatorTrace'
  ContractInstanceTag ->
  -- | The function computing 'Ledger.Address'
  (w -> Maybe Ledger.Address) ->
  -- | The @datum@ predicate
  (w -> datum -> Bool) ->
  TracePredicate
dataAtComputedAddressWithState contract inst addressGetter check =
  utxoAtComputedAddress contract inst addressGetter $ \w addr utxoMap ->
    let datums = mapMaybe (uncurry $ getTxOutDatum @datum) $ Map.toList utxoMap
     in showStateIfFailAndReturn
          [CheckedDatas utxoMap, CheckedWriter w]
          addr
          (any (check w) datums)

showStateIfFailAndReturn ::
  forall effs.
  Member (Writer (Doc Void)) effs =>
  [CheckedData] ->
  Ledger.Address ->
  Bool ->
  Eff effs Bool
showStateIfFailAndReturn datas addr result = do
  unless result $ tell @(Doc Void) $ pretty $ CheckedState addr datas
  pure result

{- | Check that the UTxO at a computed address
 and data aquired from contract's writer instance meet some condition.
 The address is computed using data acquired from contract's writer instance.

  @since 2.1
-}
utxoAtComputedAddressWithState ::
  forall
    (w :: Type)
    (s :: Row Type)
    (e :: Type)
    (a :: Type)
    (contract :: Type -> Row Type -> Type -> Type -> Type).
  ( Monoid w
  , Pretty w
  , IsContract contract
  ) =>
  contract w s e a ->
  ContractInstanceTag ->
  (w -> Maybe Ledger.Address) ->
  (w -> UtxoMap -> Bool) ->
  TracePredicate
utxoAtComputedAddressWithState contract inst getter check =
  utxoAtComputedAddress contract inst getter $ \w addr utxoMap ->
    showStateIfFailAndReturn
      [CheckedUtxos utxoMap, CheckedWriter w]
      addr
      (check w utxoMap)

{- | Extract UTxOs at a computed address and call continuation returning
 Boolean value based the address, UTxOs, and data aquired from contract's writer instance.
 The address is computed using data acquired from contract's writer instance.

   @since 2.1
-}
utxoAtComputedAddress ::
  forall
    (effs :: [Type -> Type])
    (w :: Type)
    (s :: Row Type)
    (e :: Type)
    (a :: Type)
    (contract :: Type -> Row Type -> Type -> Type -> Type).
  ( Member (Error Folds.EmulatorFoldErr) effs
  , Member (Writer (Doc Void)) effs
  , Monoid w
  , IsContract contract
  ) =>
  -- | The 'IsContract' code
  contract w s e a ->
  -- | The 'ContractInstanceTag', acquired inside the
  -- 'Plutus.Trace.Emulator.EmulatorTrace'
  ContractInstanceTag ->
  -- | The function computing 'Ledger.Address'
  (w -> Maybe Ledger.Address) ->
  -- | The continuation function acting as a predicate
  (w -> Ledger.Address -> UtxoMap -> Eff effs Bool) ->
  Folds.EmulatorEventFoldM effs Bool
utxoAtComputedAddress contract inst addressGetter cont =
  flip
    postMapM
    ( (,)
        <$> Folds.instanceAccumState (toContract contract) inst
        <*> L.generalize Folds.chainEvents
    )
    $ \(w, chainEvents) -> do
      case addressGetter w of
        Nothing -> do
          tell @(Doc Void) $ "Could not compute address using the given getter"
          pure False
        Just addr -> do
          let step = \case
                TxnValidate _ txn _ -> AM.updateAddresses (Ledger.Valid txn)
                TxnValidationFail Ledger.Phase2 _ txn _ _ -> AM.updateAddresses (Ledger.Invalid txn)
                _ -> id
              am = foldl' (flip step) (AM.addAddress addr mempty) chainEvents
              utxoMap = view (AM.fundsAt addr) am
          cont w addr utxoMap

-- | Get a datum of a given type 'd' out of a Transaction Output.
getTxOutDatum ::
  forall (datum :: Type).
  (FromData datum) =>
  Ledger.TxOutRef ->
  Ledger.TxOutTx ->
  Maybe datum
getTxOutDatum _ (Ledger.TxOutTx _ (Ledger.TxOut _ _ Nothing)) = Nothing
getTxOutDatum _ (Ledger.TxOutTx tx' (Ledger.TxOut _ _ (Just datumHash))) =
  Ledger.lookupDatum tx' datumHash >>= (Ledger.getDatum >>> fromBuiltinData @datum)<|MERGE_RESOLUTION|>--- conflicted
+++ resolved
@@ -33,10 +33,6 @@
 import Data.Map qualified as Map
 import Data.Maybe (mapMaybe)
 import Data.Row (Row)
-<<<<<<< HEAD
-import Data.Text.Prettyprint.Doc (Doc, Pretty, align, colon, indent, pretty, viaShow, vsep, (<+>))
-=======
->>>>>>> a61227b1
 import Data.Void (Void)
 import Prettyprinter (
   Doc,
