# Revision history for `tasty-plutus`

This format is based on [Keep A Changelog](https://keepachangelog.com/en/1.0.0).

## Unreleased

<<<<<<< HEAD
### Changed

* Rename `paysSelf` and `paysOther` into `paysToSelf` and `paysToOther` for
  consistency.
* Rename `ValidatorTest` to `ScriptTest`.

### Removed

* Various re-exports from `Test.Tasty.Plutus.Script.Unit`.

## 3.1 -- 2021-10-06
=======
## 3.1 -- 2021-10-14
>>>>>>> 065c1ed4

### Added

* Support for QuickCheck-based property testing.
* Multiple new modules.
* Additional `tasty` options to control property-based execution.
* More examples in documentation.
* Dependency on `plutus-pretty`.
* New option for trace logs even on success for the unit-test-like interface.

### Changed

* Multiple definitions moved to own modules from `Unit`. `Unit` still re-exports
  these temporarily for backwards compatibility.
* Only one `Internal` module containing everything that needs hiding.

### Deleted

* `Test.Tasty.Plutus.Context.Internal` module (now merged into
  `Test.Tasty.Plutus.Internal`).

## 3.0 -- 2021-10-04

### Added

* `paysLovelaceToPubKey`, `paysLovelaceToWallet`.
* Minting validator support and functions.
* `TestData` type for testing API.
* Multiple `tasty` options.

### Changed

* `tagged` is now `datum` to reflect its more general purpose.
* 'Construction' functions in `Context` are now polymorphic over
  `Purpose`s.
* `InputType` and `OutputType` unified into `ExternalType`.
* Testing API now supports minting, and has been reworked with that in mind.
* Significant modifications to the entire testing API to use Plutus' own CEK
  interpreter.
* `WithValidator` is now `WithScript`.
* `Test.Tasty.Plutus.Validator.Unit` is now `Test.Tasty.Plutus.Script.Unit`.
* Plutus bumped to `58c093a49eb7a369865e361179d649264fc817a4`.

### Removed

* `ForCertifying` and `ForRewarding` constructors of `Purpose`. We have no plans
  to support these.
* `spendsFromSelf`, as self-spending is now handled differently.
* `compile`, as this is now handled purely internally.
* `DecodeFailure`, as this condition no longer exists.
* Dependencies on `validation` and `witherable`.

## 2.0 -- 2021-09-14

### Changed

* Better rendering of record-like things.
* Depend on `pretty-show`.

### Removed

* `Pretty` instances, as we now use `pretty` instead of `prettyprinter`.

### Removed

* All `Pretty` instances.

## 1.0 -- 2021-09-08

* Initial release.<|MERGE_RESOLUTION|>--- conflicted
+++ resolved
@@ -4,7 +4,6 @@
 
 ## Unreleased
 
-<<<<<<< HEAD
 ### Changed
 
 * Rename `paysSelf` and `paysOther` into `paysToSelf` and `paysToOther` for
@@ -15,10 +14,7 @@
 
 * Various re-exports from `Test.Tasty.Plutus.Script.Unit`.
 
-## 3.1 -- 2021-10-06
-=======
 ## 3.1 -- 2021-10-14
->>>>>>> 065c1ed4
 
 ### Added
 
