--- conflicted
+++ resolved
@@ -55,15 +55,12 @@
 
   other-modules:
     Test.Tasty.Plutus.Internal
-<<<<<<< HEAD
     Test.Tasty.Plutus.Internal.Env
     Test.Tasty.Plutus.Internal.Feedback
-=======
     Test.Tasty.Plutus.Internal.Context
     Test.Tasty.Plutus.Internal.Options
     Test.Tasty.Plutus.Internal.Run
     Test.Tasty.Plutus.Internal.WithScript
->>>>>>> 5b74cbbe
     Test.Tasty.Plutus.Options.QQ
 
   build-depends:
