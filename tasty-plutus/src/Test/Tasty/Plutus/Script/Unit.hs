--- conflicted
+++ resolved
@@ -21,37 +21,13 @@
  >    shouldValidateTracing "Gotta get good messages" tracePred validData validContext
  >    shouldn'tValidateTracing "Oh damn" tracePred invalidData validContext
  >    ...
-<<<<<<< HEAD
-=======
-
- = Note
-
- This re-exports multiple definitions for backwards-compatibility reasons.
- Many of these will disappear on the next major version bump: the only definitions
- that are guaranteed to remain are:
-
- * 'shouldValidate'
- * 'shouldn'tValidate'
- * 'shouldValidateTracing'
- * 'shouldn'tValidateTracing'
->>>>>>> 24635f43
 -}
 module Test.Tasty.Plutus.Script.Unit (
   -- * Testing API
   shouldValidate,
   shouldn'tValidate,
-<<<<<<< HEAD
-=======
   shouldValidateTracing,
   shouldn'tValidateTracing,
-
-  -- * Options
-  Fee (..),
-  TimeRange (..),
-  TestTxId (..),
-  TestCurrencySymbol (..),
-  TestValidatorHash (..),
->>>>>>> 24635f43
 ) where
 
 import Control.Monad.Reader (asks)
