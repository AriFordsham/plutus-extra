--- conflicted
+++ resolved
@@ -65,47 +65,12 @@
   quickCheckWithResult,
   stdArgs,
  )
-<<<<<<< HEAD
 import Test.Tasty.Options (OptionDescription (Option), OptionSet, lookupOption)
-import Test.Tasty.Plutus.Internal (
-=======
-import Test.Tasty.Options (OptionDescription (Option), lookupOption)
 import Test.Tasty.Plutus.Internal (ourStyle)
 import Test.Tasty.Plutus.Internal.Context (
->>>>>>> 5b74cbbe
   ContextBuilder,
   Purpose (ForMinting, ForSpending),
-<<<<<<< HEAD
-=======
-  TransactionConfig (
-    TransactionConfig,
-    scriptInputPosition,
-    testCurrencySymbol,
-    testFee,
-    testTimeRange,
-    testTxId,
-    testValidatorHash
-  ),
-  compileMinting,
-  compileSpending,
- )
-import Test.Tasty.Plutus.Internal.Options (
-  PropertyMaxSize (PropertyMaxSize),
-  PropertyTestCount (PropertyTestCount),
- )
-import Test.Tasty.Plutus.Internal.Run (
->>>>>>> 5b74cbbe
-  ScriptResult (
-    InternalError,
-    NoOutcome,
-    ParseFailed,
-    ScriptFailed,
-    ScriptPassed
-  ),
-<<<<<<< HEAD
   TransactionConfig,
-  WithScript (WithMinting, WithSpending),
-  ourStyle,
  )
 import Test.Tasty.Plutus.Internal.Env (
   SomeScript (SomeMinter, SomeSpender),
@@ -123,29 +88,30 @@
   scriptException,
   unexpectedFailure,
   unexpectedSuccess,
-=======
-  testMintingPolicyScript,
-  testValidatorScript,
->>>>>>> 5b74cbbe
+ )
+import Test.Tasty.Plutus.Internal.Options (
+  PropertyMaxSize (PropertyMaxSize),
+  PropertyTestCount (PropertyTestCount),
+ )
+import Test.Tasty.Plutus.Internal.Run (
+  ScriptResult (
+    InternalError,
+    NoOutcome,
+    ParseFailed,
+    ScriptFailed,
+    ScriptPassed
+  ),
  )
 import Test.Tasty.Plutus.Internal.WithScript (
   WithScript (WithMinting, WithSpending),
  )
 import Test.Tasty.Plutus.Options (
-<<<<<<< HEAD
   Fee,
+  ScriptInputPosition,
   TestCurrencySymbol,
   TestTxId,
   TestValidatorHash,
   TimeRange,
-=======
-  Fee (Fee),
-  ScriptInputPosition,
-  TestCurrencySymbol (TestCurrencySymbol),
-  TestTxId (TestTxId),
-  TestValidatorHash (TestValidatorHash),
-  TimeRange (TimeRange),
->>>>>>> 5b74cbbe
  )
 import Test.Tasty.Plutus.TestData (
   Example (Bad, Good),
@@ -280,18 +246,6 @@
 
 instance (Typeable p) => IsTest (PropertyTest p) where
   run opts vt _ = do
-<<<<<<< HEAD
-=======
-    let conf =
-          TransactionConfig
-            { testFee = testFee'
-            , testTimeRange = testTimeRange'
-            , testTxId = testTxId'
-            , testCurrencySymbol = testCurrencySymbol'
-            , testValidatorHash = testValidatorHash'
-            , scriptInputPosition = lookupOption opts
-            }
->>>>>>> 5b74cbbe
     let PropertyTestCount testCount' = lookupOption opts
     let PropertyMaxSize maxSize' = lookupOption opts
     let args = stdArgs {maxSuccess = testCount', maxSize = maxSize'}
